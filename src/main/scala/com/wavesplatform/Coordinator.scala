--- conflicted
+++ resolved
@@ -112,7 +112,7 @@
   private def validateEffectiveBalance(fp: FeatureProvider, fs: FunctionalitySettings, block: Block, baseHeight: Int)(effectiveBalance: Long): Either[String, Long] =
     Either.cond(block.timestamp < fs.minimalGeneratingBalanceAfter ||
       (block.timestamp >= fs.minimalGeneratingBalanceAfter && effectiveBalance >= MinimalEffectiveBalanceForGenerator1) ||
-      fp.activationHeight(BlockchainFeatures.SmallerMinimalGeneratingBalance).exists(baseHeight >= _)
+      fp.featureActivationHeight(BlockchainFeatures.SmallerMinimalGeneratingBalance.id).exists(baseHeight >= _)
         && effectiveBalance >= MinimalEffectiveBalanceForGenerator2, effectiveBalance,
       s"generator's effective balance $effectiveBalance is less that required for generation")
 
@@ -197,18 +197,12 @@
       _ <- Either.cond(cbt == bbt, (), s"declared baseTarget $bbt does not match calculated baseTarget $cbt")
       calcGs = calcGeneratorSignature(prevBlockData, generator)
       blockGs = blockData.generationSignature.arr
-<<<<<<< HEAD
-      _ <- Either.cond(calcGs.sameElements(blockGs), (),
-        s"declared generation signature ${blockGs.mkString} does not match calculated generation signature ${calcGs.mkString}")
-      effectiveBalance <- generatingBalance(state, fs, generator, parentHeight).toEither.left.map(er => GenericError(er.getMessage))
+      _ <- Either.cond(calcGs.sameElements(blockGs), (), s"declared generation signature ${blockGs.mkString} does not match calculated generation signature ${calcGs.mkString}")
+      effectiveBalance <- genBalance(height)
       _ <- Either.cond(blockTime < fs.minimalGeneratingBalanceAfter ||
         (blockTime >= fs.minimalGeneratingBalanceAfter && effectiveBalance >= MinimalEffectiveBalanceForGenerator1) ||
-        (featureProvider.isFeatureLocallyActivated(BlockchainFeatures.SmallerMinimalGeneratingBalance.id) && effectiveBalance >= MinimalEffectiveBalanceForGenerator2), (),
+        (fp.isFeatureActivated(BlockchainFeatures.SmallerMinimalGeneratingBalance) && effectiveBalance >= MinimalEffectiveBalanceForGenerator2), (),
         s"generator's effective balance $effectiveBalance is less that required for generation")
-=======
-      _ <- Either.cond(calcGs.sameElements(blockGs), (), s"declared generation signature ${blockGs.mkString} does not match calculated generation signature ${calcGs.mkString}")
-      effectiveBalance <- genBalance(height)
->>>>>>> aa6fbc0e
       hit = calcHit(prevBlockData, generator)
       target = calcTarget(parent.consensusData.baseTarget, parent.timestamp, blockTime, effectiveBalance)
       _ <- Either.cond(hit < target, (), s"calculated hit $hit >= calculated target $target")
