--- conflicted
+++ resolved
@@ -44,12 +44,8 @@
     }
 
   override def write(ctx: ChannelHandlerContext, msg: AnyRef, promise: ChannelPromise) = msg match {
-<<<<<<< HEAD
     case ScoreChanged(newLocalScore) =>
-=======
-    case LocalScoreChanged(newLocalScore) =>
       log.debug(s"Pinned: $pinnedChannelId <- ${id(ctx)}; New local score: $newLocalScore")
->>>>>>> 9804589b
       // unconditionally update local score value and propagate this message downstream
       localScore = newLocalScore
       ctx.write(msg, promise)
