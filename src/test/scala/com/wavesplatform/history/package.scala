--- conflicted
+++ resolved
@@ -3,11 +3,7 @@
 import com.wavesplatform.settings.BlockchainSettings
 import com.wavesplatform.state2._
 import scorex.account.PrivateKeyAccount
-<<<<<<< HEAD
 import scorex.block.{Block, MicroBlock}
-=======
-import scorex.block.Block
->>>>>>> 4d4f19f7
 import scorex.consensus.nxt.NxtLikeConsensusBlockData
 import scorex.lagonaki.mocks.TestBlock
 import scorex.settings.TestFunctionalitySettings
@@ -31,7 +27,7 @@
     functionalitySettings = DefaultBlockchainSettings.functionalitySettings.copy(applyMinerFeeWithTransactionAfter = Long.MaxValue))
 
 
-  def domain(bs: BlockchainSettings = DefaultBlockchainSettings): Domain = {
+  def domain(bs: BlockchainSettings): Domain = {
     val (history, _, stateReader, blockchainUpdater) = StorageFactory(bs).get
     Domain(history, stateReader, blockchainUpdater)
   }
@@ -87,13 +83,4 @@
   }
 
   def malformSignature(b: Block): Block = b.copy(signerData = b.signerData.copy(signature = TestBlock.randomSignature()))
-<<<<<<< HEAD
-
-  trait DomainScenarioDrivenPropertyCheck extends GeneratorDrivenPropertyChecks {
-
-    def scenario[S](gen: Gen[S], bs: BlockchainSettings = DefaultBlockchainSettings)(assertion: (Domain, S) => Assertion): Assertion = forAll(gen)(assertion(domain(bs), _))
-  }
-
-=======
->>>>>>> 4d4f19f7
 }