--- conflicted
+++ resolved
@@ -30,12 +30,6 @@
 
   val db = new MVStore.Builder().compress().open()
   val storedState = StoredState.fromDB(db, WavesHardForkParameters.Disabled)
-<<<<<<< HEAD
-//  {
-//    override def assetBalance(account: AssetAcc, atHeight: Option[Int]): Long = Long.MaxValue
-//  }
-=======
->>>>>>> 6d2964a1
 
   val settings = new WavesSettings(JsObject(Seq(
     "matcher" -> JsObject(
