--- conflicted
+++ resolved
@@ -6,11 +6,8 @@
 import scorex.lagonaki.TestingCommons
 import scorex.lagonaki.server.LagonakiApplication
 import scorex.block.Block
-<<<<<<< HEAD
-=======
 import scorex.lagonaki.network.message.{BlockMessage, Message}
 import scorex.transaction.BlockChain
->>>>>>> 6f9865d7
 
 class ValidChainGenerationSpecification extends FunSuite with TestingCommons {
   ignore("retroactive chain test") {
@@ -22,33 +19,6 @@
     require(application.wallet.privateKeyAccounts().nonEmpty)
 
     Thread.sleep(5000)
-<<<<<<< HEAD
-    val bh = application.history.height()
-
-    //chain validity check
-    (2 to bh).foreach { h =>
-      assert(application.history.blockAt(h).get.isValid)
-    }
-
-    val b1 = application.history.blockAt(1).get
-    val b2 = application.history.blockAt(2).get
-
-    //toBytes/parse roundtrip test
-    val bb2 = Block.parse(b2.bytes).get
-    assert(bb2.timestampField.value == b2.timestampField.value)
-    assert(b1.timestampField.value != b2.timestampField.value)
-    assert(b1 != b2)
-
-    //serialization/deserialization  thru BlockMessage roundtrip test
-
-    application.messagesHandler.parse(ByteBuffer.wrap(b2.bytes), None).get.data.get match {
-      case restored:Block =>
-          assert (restored.timestampField.value == b2.timestampField.value)
-          assert (restored.isValid)
-      case _ => fail("wrong data type")
-    }
-
-=======
     val bh = application.blockStorage.history.height()
 
     application.blockStorage.history match {
@@ -60,6 +30,8 @@
 
         val b1 = blochchain.blockAt(1).get
         val b2 = blochchain.blockAt(2).get
+    val b1 = application.history.blockAt(1).get
+    val b2 = application.history.blockAt(2).get
 
         //toBytes/parse roundtrip test
         val bb2 = Block.parse(b2.bytes).get
@@ -69,12 +41,13 @@
 
         //serialization/deserialization  thru BlockMessage roundtrip test
 
-        val restored = Message.parse(ByteBuffer.wrap(b2.bytes)).get.asInstanceOf[BlockMessage].block
-        assert(restored.timestampField.value == b2.timestampField.value)
-        assert(restored.isValid)
-      case _ => ???
+    application.messagesHandler.parse(ByteBuffer.wrap(b2.bytes), None).get.data.get match {
+      case restored:Block =>
+          assert (restored.timestampField.value == b2.timestampField.value)
+          assert (restored.isValid)
+      case _ => fail("wrong data type")
     }
->>>>>>> 6f9865d7
+
     application.stopAll()
   }
 }